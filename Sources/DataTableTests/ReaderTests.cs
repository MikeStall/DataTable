﻿using DataAccess;
using Xunit;
using System.IO;
using System.Linq;
using System;

namespace DataTableTests
{
    public class ReaderTests
    {
        [Fact]
        public void TestSemicolon()
        {
            TestDelimeter(';');
        }

        [Fact]
        public void TestTab()
        {
            TestDelimeter('\t');
        }

        [Fact]
        public void TestComma()
        {
            TestDelimeter(',');
        }

        private void TestDelimeter(char ch)
        {
            string content =
@"first{0}last
Bob{0}Smith";
            content = string.Format(content, ch);

            TextReader tr = new StringReader(content);
            MutableDataTable dt = DataTable.New.Read(tr, ch);

            AnalyzeTests.AssertEquals(
@"first,last
Bob,Smith
", dt);
        }

        [Fact]
        public void Split()
        {            
            string[] parts = Reader.split("abc, \"d,\", efg", ',');

            Assert.Equal(3, parts.Length);
            Assert.Equal("abc", parts[0]);
            Assert.Equal("d,", parts[1]);
            Assert.Equal("efg", parts[2]);
        }

        [Fact]
        public void Split_SpaceAtFront_Trim()
        {
            string[] parts = Reader.split(" abc,def", ',', true);

            Assert.Equal(2, parts.Length);
            Assert.Equal("abc", parts[0]);
            Assert.Equal("def", parts[1]);
        }

        [Fact]
        public void Split_SpaceAtFront_NoTrim()
        {
            string[] parts = Reader.split(" abc,def", ',', false);

            Assert.Equal(2, parts.Length);
            Assert.Equal(" abc", parts[0]);
            Assert.Equal("def", parts[1]);
        }

        [Fact]
        public void Split_SpaceInFrontOfEscapedQuote()
        {
            string[] parts = Reader.split("abc, \"d,\", efg", ',');

            Assert.Equal(3, parts.Length);
            Assert.Equal("abc", parts[0]);
            Assert.Equal("d,", parts[1]);
            Assert.Equal("efg", parts[2]);
        }

        [Fact]
        public void Split_SpaceAfterEscapedQuote()
        {
            string[] parts = Reader.split("abc,\" d,\",efg", ',', false);

            Assert.Equal(3, parts.Length);
            Assert.Equal("abc", parts[0]);
            Assert.Equal(" d,", parts[1]);
            Assert.Equal("efg", parts[2]);
        }

        [Fact]
        public void Split_SpaceAfterEscapedQuote_NoTrim()
        {
            string[] parts = Reader.split("abc,\" d,\", efg", ',', true);

            Assert.Equal(3, parts.Length);
            Assert.Equal("abc", parts[0]);
            Assert.Equal("d,", parts[1]);
            Assert.Equal("efg", parts[2]);
        }

        [Fact]
        public void Split_SemiColonSeparator()
        {
            string[] parts = Reader.split("abc;d;efg", ';');

            Assert.Equal(3, parts.Length);
            Assert.Equal("abc", parts[0]);
            Assert.Equal("d", parts[1]);
            Assert.Equal("efg", parts[2]);
        }

        [Fact]
        public void Split_FieldOfOnlyDoubleQuotes()
        {
            string[] parts = Reader.split("abc;\"\"", ';');

            Assert.Equal(2, parts.Length);
            Assert.Equal("abc", parts[0]);
            Assert.Equal("", parts[1]);
        }

        [Fact]
        public void Split_EscapedDoubleQuotesWithinAField()
        {
            string[] parts = Reader.split("abc,\"d=\"\"efg\"\"\",h", ',');
            Assert.Equal(3, parts.Length);
            Assert.Equal("abc", parts[0]);
            Assert.Equal("d=\"efg\"", parts[1]);
            Assert.Equal("h", parts[2]);
        }
            
        [Fact]
        public void Split_OneEscapedDoubleQuote()
        {
            string[] parts = Reader.split("abc,\"d=\"\"efg\",h", ',');
            Assert.Equal(3, parts.Length);
            Assert.Equal("abc", parts[0]);
            Assert.Equal("d=\"efg", parts[1]);
            Assert.Equal("h", parts[2]);
        }

        [Fact]
        public void Split_EmptyFields()
        {
            string[] parts = Reader.split("abc,,efg", ',');
            Assert.Equal(3, parts.Length);
            Assert.Equal("abc", parts[0]);
            Assert.Equal("", parts[1]);
            Assert.Equal("efg", parts[2]);
        }

        [Fact]
        public void Split_DoNotTrim()
        {
            string[] parts = Reader.split(" abc ,efg , hi", ',', false);
            Assert.Equal(3, parts.Length);
            Assert.Equal(" abc ", parts[0]);
            Assert.Equal("efg ", parts[1]);
            Assert.Equal(" hi", parts[2]);
        }

        // [Fact] // $$$ Renenable this test.
        public void Split_UnescapedQuote()
        {
            Assert.Throws<AssertException>(
                delegate
                {
                    string[] parts = Reader.split("a\"", ',');
                });
        }

        [Fact]
        public void Split_MissingClosingQuote()
        {
            Assert.Throws<AssertException>(
                delegate
                {
                    string[] parts = Reader.split("abc,\"\"d", ',');
                });
        }


        // $$$ More tests:
        // - split on 2 columns
        // - other ctors (not ReadLAzy). Anything that calls Split is subject.

        [Fact]
        public void ReadWithNewline()
        {

            string content = @"abc,def, xyz
1,'1a
1b', 1c
2, 2ab,2c
".Replace('\'', '"');
            var stream = new MemoryStream(System.Text.Encoding.UTF8.GetBytes(content));

            DataTable dt = DataTable.New.ReadLazy(stream);

            var rows = dt.Rows.ToArray();
            Assert.Equal(2, rows.Length);

            Assert.Equal("1", rows[0].Values[0]);
            Assert.Equal("1a" + Environment.NewLine + "1b", rows[0].Values[1]);
            Assert.Equal("1c", rows[0].Values[2]);
            
            Assert.Equal("2", rows[1].Values[0]);
            Assert.Equal("2ab", rows[1].Values[1]);
            Assert.Equal("2c", rows[1].Values[2]);
        }

       [Fact]
        public void ReadThrowsAssertExceptionIfAllowMismatchFalseAndLinesContainMismatch()
        {
           Assert.Throws<AssertException>(
              delegate
              {
                 string content =
@"aaa,bbb,ccc,ddd
111,111,111,111
222,222,222
333,333,333,333";

                 var textReader = new StringReader(content);

                 Reader.Read(textReader);
              });
        }
<<<<<<< HEAD

        [Fact]
        public void ReadWithDefaultColumnsShouldHandleFirstRowAsRowData()
        {
            var lines = new[] { "not,a,row,header", "second,row,is,data", "third,row,is,data" };
            var content = string.Join("\n", lines);
            var reader = new StringReader(content);
            var headers = new[] { "header1", "header2", "header3", "header4" };
            var data = Reader.Read(reader, defaultColumns: headers);

            Assert.Equal(headers, data.ColumnNames);
            var enumerator = data.Rows.GetEnumerator();
            int rowCount = 0;
            foreach (var expectedRow in lines)
            {
                enumerator.MoveNext();
                var value = string.Join(",", enumerator.Current.Values);
                Assert.Equal(expectedRow, value);
                rowCount++;
            }
            Assert.Equal(lines.Length, rowCount);
        }
=======
    
        [Fact]
        public void ReadFromStreamWithDefaultColumnsShouldHandleFirstRowAsRowData()
        {
            DataTableBuilder builder = new DataTableBuilder();
            var stream = new MemoryStream();
            var sw = new StreamWriter(stream);
            var rows = new[] { "first,row,is,data", "second,row,is,johnny", "second,row,was,laura", };
            foreach (var row in rows)
            {
                sw.WriteLine(row);
            }

            sw.Flush();
            stream.Seek(0, SeekOrigin.Begin);
            try
            {
                var lazy = builder.ReadLazy(stream, rows[0].Split(','));
                Assert.Equal(rows[0].Split(','), lazy.ColumnNames);
                var rowEnumerator = rows.Skip(0).GetEnumerator();
                rowEnumerator.MoveNext();
                var rowCount = 0;
                foreach (var row in lazy.Rows)
                {
                    Assert.Equal(rowEnumerator.Current, string.Join(",", row.Values));
                    rowEnumerator.MoveNext();
                    rowCount++;
                }

                Assert.Equal(rows.Length, rowCount);
            }
            finally
            {
                sw.Dispose();
                stream.Dispose();
            }
        }

        [Fact]
        public void ReadFromTextReaderWithDefaultColumnsShouldHandleFirstRowAsRowData()
        {
            // arrange
            var tmpFile = Path.GetTempFileName();

            var rows = new[] { "first,row,is,data", "second,row,is,johnny", "second,row,was,laura", };
            
            using (var sw = new StreamWriter(tmpFile))
            {
                foreach (var row in rows)
                {
                    sw.WriteLine(row);
                }

                sw.Flush();
            }

            // act
            try
            {
                var builder = new DataTableBuilder();
                var lazy = builder.ReadLazy(tmpFile, rows[0].Split(','));
                Assert.Equal(rows[0].Split(','), lazy.ColumnNames);
                var rowEnumerator = rows.Skip(0).GetEnumerator();
                rowEnumerator.MoveNext();
                var rowCount = 0;

                // assert
                foreach (var row in lazy.Rows)
                {
                    Assert.Equal(rowEnumerator.Current, string.Join(",", row.Values));
                    rowEnumerator.MoveNext();
                    rowCount++;
                }

                Assert.Equal(rows.Length, rowCount);
            }
            finally
            {
                // cleanup
                File.Delete(tmpFile);
            }
        }
>>>>>>> d7bb7e55
    }
}<|MERGE_RESOLUTION|>--- conflicted
+++ resolved
@@ -234,8 +234,6 @@
                  Reader.Read(textReader);
               });
         }
-<<<<<<< HEAD
-
         [Fact]
         public void ReadWithDefaultColumnsShouldHandleFirstRowAsRowData()
         {
@@ -255,9 +253,10 @@
                 Assert.Equal(expectedRow, value);
                 rowCount++;
             }
+
             Assert.Equal(lines.Length, rowCount);
         }
-=======
+
     
         [Fact]
         public void ReadFromStreamWithDefaultColumnsShouldHandleFirstRowAsRowData()
@@ -340,6 +339,5 @@
                 File.Delete(tmpFile);
             }
         }
->>>>>>> d7bb7e55
     }
 }